--- conflicted
+++ resolved
@@ -29,11 +29,7 @@
 
 _LOGGER = logging.getLogger(__name__)
 
-<<<<<<< HEAD
-
-=======
 MISSED_PACKAGE_COUNT = 3
->>>>>>> 72c5c089
 
 class Coordinator:
     def __init__(self, client: CoAPClient, host: str) -> None:
@@ -684,8 +680,6 @@
     }
 
 
-<<<<<<< HEAD
-=======
 class PhilipsAC4558(PhilipsGenericCoAPFan):
     AVAILABLE_PRESET_MODES = {
         # there doesn't seem to be a manual mode, so no speed setting as part of preset
@@ -701,7 +695,6 @@
         PRESET_MODE_TURBO: {PHILIPS_POWER: "1", PHILIPS_SPEED: "t"},
     }
 
->>>>>>> 72c5c089
 
 class PhilipsAC5659(PhilipsGenericCoAPFan):
     AVAILABLE_PRESET_MODES = {
